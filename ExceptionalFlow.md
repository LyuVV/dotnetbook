# Исключения

В нашем разговоре о потоке исполнения команд различными подсистемами пришло время поговорить про исключения или, скорее, исключительные ситуации. И прежде чем продолжить стоит совсем немного остановиться именно на самом определении. Что такое исключительная ситуация? Это такая ситуация, которая делает исполнение дальнейшего или текущего кода абсолютно не корректным. Не таким как задумывалось, проектировалось. Переводит состояние приложения в целом или же его отделой части (например, объекта) в состояние нарушенной целостности. Т.е. что-то экстраординарное, исключительное.

Почему это так важно - определить терминологию? Работа с терминологией очень важна, т.к. она держит нас в рамках. Вот, например: будет ли являться исключительной ситуация когда пользователь ввел в поле ввода чисел букву 'a'? Наверное, нет: мы можем легко проигнорировать ввод. Но если мы поделим любое целое число на ноль это будет исключительной ситуацией: на ноль делить нельзя. Дальнейшее выполнение программы бессмысленно, т.к. расчеты гарантированно не корректны. Исключительные ситуации, возникающие в приложении должны прерывать исполнение текущего, уже более не корректного, кода и искать способы исправить ситуацию. Здесь я попрошу вас обратить внимание на слово "прерывать". Оно очень интересно в первую очередь тем что помимо механизма исключений существует еще один механизм: механизм прерываний. И разница между этими двумя механизмами состоит в том что прерывания останавливают приложение на время, выполняют некоторый код и продолжают выполнение кода программы тогда как исключения работают известным всеми способом: полностью обрубают выполнение кода текущего метода, уводя поток исполнения инструкций процессором в выше-стоящие методы, способные возникшую ошибку обработать.

О чем пойдет речь в этом разделе:

  - Структура блоков try-catch/when-finally, when
  - Виды исключений: что тянется из CLR, а что - из более низкого слоя (Windows SEH)
  - Исключения с особым поведением: ThreadAbortException, OutOfMemoryException и прочие
  - Каким образом идет сборка стека вызовов и производительность выброса исключений
  - Асинхронные исключения
  - Structured Exception Handling
  - Vectored Exception Handling
  - Прерывания

## Состав и развертка блока обработки исключительных ситуаций

Если взглянуть на блок обработки исключительных ситуаций, то мы увидим всем привычную картину:

``` csharp
try {
    // 1
} catch (ArgumentsOutOfRangeException exception)
{
    // 2
} catch (IOException exception)
{
    // 3
} catch
{
    // 4
} finally {
    // 5
}
```

Т.е. существует некий участок кода от которого ожидается некоторое нарушение поведения. Причем не просто некоторое, а вполне конкретные ситуации. Однако, если заглянуть в результирующий код, то мы увидим что по факту эта самая конструкция, которая в C# выглядит как единое целое, в CLI на самом деле разделена на отдельные блоки. Т.е. не существует возможности построить вот такую единую цепочку обработки ошибок, однако есть возможность построить для одного и того же участка отдельные блоки `try-catch` и `try-finally`. И если переводить MSIL обратно в C#, то получим мы следующий код:

``` csharp
try {
    try {
        try {
            try {
                // 1
            } catch (ArgumentsOutOfRangeException exception)
            {
                // 2
            }
        } catch (IOException exception)
        {
            // 3
        }
    } catch
    {
        // 4
    }
} finally {
    // 5
}

// 6

```

Отлично. Однако если мы хотим увидеть картину с точки зрения "как оно все устроено", то полученный код выглядит все же несколько искусственно. Ведь эти блоки - конструкции языка и не более того. Как они разворачиваются в конечном коде? На данном этапе я ограничусь псевдокодом, однако без лишних подробностей он прекрасно покажет во что _примерно_ разворачивается конструкция:

```csharp
GlobalHandlers.Push(BlockType.Finally, FinallyLabel);
GlobalHandlers.Push(BlockType.Catch, typeof(Exception), ExceptionCatchLabel);
GlobalHandlers.Push(BlockType.Catch, typeof(IOException), IOExceptionCatchLabel);
GlobalHandlers.Push(BlockType.Catch, typeof(ArgumentsOutOfRangeException), ArgumentsOutOfRangeExceptionCatchLabel);

// 1

GlobalHandlers.Pop(4);
FinallyLabel:

// 5

goto AfterTryBlockLabel;
ExceptionCatchLabel:
GlobalHandlers.Pop(4);

// 4

goto FinallyLabel;
IOExceptionCatchLabel:
GlobalHandlers.Pop(4);

// 3

goto FinallyLabel;
ArgumentsOutOfRangeExceptionCatchLabel:
GlobalHandlers.Pop(4);

// 2

goto FinallyLabel;
AfterTryBlockLabel:

// 6

return;
```

<<<<<<< HEAD
Последнее, о чем хотелось бы упомянуть во вводной части - это фильтры исключительных ситуаций. Для платформы .NET это новшеством не является, однако является таковым для разработчиков на языке программирования C#: фильтрация исключительных ситуаций появилась у нас только в шестой версии языка. Особенностью исполнения кода по уверениям многих источников является то, что код фильтрации происходит *до* того как произойдет развертка стека. Эту ситуацию можно наблюдать тогда, когда между местом выброса исключения и местом проверки на фильтрацию нет никаких других вызовов кроме обычных:
=======
Также о чем хотелось бы упомянуть во вводной части - это фильтры исключительных ситуаций. Для платформы .NET это новшеством не является, однако является таковым для разработчиков на языке программирования C#: фильтрация исключительных ситуаций появилась у нас только в шестой версии языка. Особенностью исполнения кода по уверениям многих источников является то, что код фильтрации происходит *до* того как произойдет развертка стека. Это можно наблюдать в ситуациях, когда между местом выброса исключения и местом проверки на фильтрацию нет никаких других вызовов кроме обычных:
>>>>>>> 7ffdecce

```csharp
static void Main()
{
    try
    {
        Foo();
    }
    catch (Exception ex) when (Check(ex))
    {
        ;
    }
}

static void Foo()
{
    Boo();
}

static void Boo()
{
    throw new Exception("1");
}

static bool Check(Exception ex)
{
    return ex.Message == "1";
}
```

![](./imgs/ExceptionalFlow/StackWOutUnrolling.png)

Как видно на изображении трассировка стека содержит не только первый вызов `Main` как место отлова исключительной ситуации, но и весь стек до точки выброса исключения плюс повторный вход в `Main` через некоторый неуправляемый код. Можно предположить что этот код и есть код выброса исключений, который просто находится в стадии фильтрации и выбора конечного обработчика если бы не одно _но_. Если посмотреть на результаты работы следующего кода (я добавил проброс вызова через границу между доменами приложения):

```csharp
    class Program
    {
        static void Main()
        {
            try
            {
                ProxyRunner.Go();
            }
            catch (Exception ex) when (Check(ex))
            {
                ;
            }
        }

        static bool Check(Exception ex)
        {
            var domain = AppDomain.CurrentDomain.FriendlyName; // -> TestApp.exe
            return ex.Message == "1";
        }

        public class ProxyRunner : MarshalByRefObject
        {
            private void MethodInsideAppDomain()
            {
                throw new Exception("1");
            }

            public static void Go()
            {
                var dom = AppDomain.CreateDomain("PseudoIsolated", null, new AppDomainSetup
                {
                    ApplicationBase = AppDomain.CurrentDomain.BaseDirectory
                });
                var proxy = (ProxyRunner) dom.CreateInstanceAndUnwrap(typeof(ProxyRunner).Assembly.FullName, typeof(ProxyRunner).FullName);
                proxy.MethodInsideAppDomain();
            }
        }
    }

```

То станет ясно что размотка стека в данном случае происходит еще до того как мы попадаем в фильтр. Взглянем на скриншоты. Первый взят до того как генерируется исключение:

![StackUnroll](./imgs/ExceptionalFlow/StackUnroll.png)

А второй - после:

![StackUnroll2](./imgs/ExceptionalFlow/StackUnroll2.png)

Изучим трассировку вызовов до и после попадания в фильтр исключений. Что же здесь происходит? Здесь мы видим что разработчики платформы сделали некоторую с первого взгляда защиту дочернего домена. Трассировка обрезана по крайний метод в цепочке вызовов, после которого идет переход в другой домен. На самом деле как по мне так это выглядит несколько странно. Чтобы понять, почему так происходит, вспомним основное правило для типов, организующих взаимодействие между доменами. Типы должны наследовать `MarshalByRefObject` плюс - быть сериализуемыми. Однако как бы ни был строг C#, типы исключений могут быть какими угодно. Это могут быть вовсе не Exception-based типы. А что это значит? Это значит что могут быть ситуации, когда исключительная ситуация внутри дочернего домена может привести у уводу в родительский домен объекта, который передан по ссылке, и у которого есть какие-либо опасные методы с точки зрения безопасности. Чтобы такого избежать, исключение сериализуется, проходит через границу доменов приложений и возникает вновь - с новым стеком. Давайте проверим эту стройную теорию:

```csharp
[StructLayout(LayoutKind.Explicit)]
class Cast
{
    [FieldOffset(0)]
    public Exception Exception;

    [FieldOffset(0)]
    public object obj;
}

static void Main()
{
    try
    {
        ProxyRunner.Go();
        Console.ReadKey();
    }
    catch (RuntimeWrappedException ex) when (ex.WrappedException is Program)
    {
        ;
    }
}

static bool Check(Exception ex)
{
    var domain = AppDomain.CurrentDomain.FriendlyName; // -> TestApp.exe
    return ex.Message == "1";
}

public class ProxyRunner : MarshalByRefObject
{
    private void MethodInsideAppDomain()
    {
        var x = new Cast {obj = new Program()};
        throw x.Exception;
    }

    public static void Go()
    {
        var dom = AppDomain.CreateDomain("PseudoIsolated", null, new AppDomainSetup
        {
            ApplicationBase = AppDomain.CurrentDomain.BaseDirectory
        });
        var proxy = (ProxyRunner)dom.CreateInstanceAndUnwrap(typeof(ProxyRunner).Assembly.FullName, typeof(ProxyRunner).FullName);
        proxy.MethodInsideAppDomain();
    }
}
```

В данном примере для того чтобы выбросить исключение любого типа из C# кода был проделан трюк с пиведением типа к несопоставимому. Мы создаем экземпляр типа `Program` - гарантированно не сериализуемого и бросаем исключение с его экземпляром в виде полезной нагрузки. Хорошие новости заключаются в том что вы получите `RuntimeWrappedException`, который внутри себя сохранит экземпляр нашего объекта типа `Program` и в C# перехватить такое исключение мы сможем. Однако есть и плохая новость, которая подтверждает наше предположение: вызов `proxy.MethodInsideAppDomain();` приведет к исключению `SerializationException`:

![](./imgs/ExceptionalFlow/SerializationError.png)

Т.е. проброс между доменами такого исключения не возможен, т.к. его нет возможности сериализовать. А это в свою очередь значит что оборачивание вызовов методов, находящихся в других доменах фильтрами исключений все равно приведет к развертке стека несмотря на то что при `FullTrust` настройках дочернего домена сериализация по сути не нужна.

### AppDomain.UnhandledException

### AppDomain.FirstChanceException

Для того чтобы иметь событие этого типа код-прослойка в кросс-доменном вызове метода должен эти исключения перехватить.

```csharp
static void Main()
{
    ProxyRunner.Go();
}

public class ProxyRunner : MarshalByRefObject
{
    private void MethodInsideAppDomain()
    {
        ThreadPool.QueueUserWorkItem(x =>
        {
            Foo();
        });
    }

    private void Foo()
    {
        throw new Exception("1");
    }

    public static void Go()
    {
        var dom = AppDomain.CreateDomain("PseudoIsolated", null, new AppDomainSetup
        {
            ApplicationBase = AppDomain.CurrentDomain.BaseDirectory
        });
        dom.FirstChanceException += (sender, args) =>
        {
            if(!(args.Exception is ArgumentOutOfRangeException))
                throw new ArgumentOutOfRangeException();
        };
        var proxy = (ProxyRunner)dom.CreateInstanceAndUnwrap(typeof(ProxyRunner).Assembly.FullName, typeof(ProxyRunner).FullName);
        proxy.MethodInsideAppDomain();
    }
}
```

В данном примере мы пробуем перехватить `FirstChanceException`. Это событие указывает нам о том что в домене возникло некоторое исключение. И событие это происходит *до* того как исключение начнет обрабатываться. Прошу заметить что к сожалению мы из этого события не можем никаким образом управлять перехватом исключения. Мы можем только понять и простить, залоггировав ошибку в журнал. Однако, мы можем убедиться в том что скорее всего причина обрезки стека кроется именно тут. Обработчик `FirstChanceException` может пойти тремя путями: отработать хорошо, отработать с исключением, которое не перехватывается, но его выброс приведет к повторному вызову события `FirstChanceException`. Тогда второй вариант - это когда мы вновь бросаем это же исключение и в конечном счете приложение упадет со `StackOverflowException` по причине зацикленности процесса. А третий - это если мы во второй раз это исключение не бросать не будем. Тогда возникает самое страшное: выброс `FatalExecutionEngineError`. Необработанное исключение в `FirstChanceException`. Эту радость не перехватить никак, а потому приложение вылетит раньше чем вы сможете что-то подумать. Вообще данное исключение говорит о том что сам CLR получил некоторую исключительную ситуацию, справиться он с ней не в состоянии и потому пишите письма. Данный случай задокументирован в примере, приведенном выше.

Так вот получается что для того чтобы выбросить `FirstChanceException`, мы внутри метода Throw должны для начала дернуть событие `FirstChanceException`, а уже потом заниматься цепочкой обработчиков исключений. Т.е. код, генерирующий `FirstChanceException` не находится в блоке обработки исключений, он находится вне его а потому на размотку влиять не может.

### [In Progress]

Также стоит остановиться на том, для чего же были введены фильтры исключений. Давайте взглянем на пример и он как по мне будет лучше тысячи слов:

```csharp
try {
    UnmanagedApiWrapper.SomeMethod();
} catch (WrappedException ex) when (ex.ErrorCode == ErrorCodes.DeviceNotFound)
{
    // ...
} catch (WrappedException ex) when (ex.ErrorCode == ErrorCodes.ConnectionLost)
{
    // ...
} catch (WrappedException ex) when (ex.ErrorCode == ErrorCodes.TimeOut)
{
    // ...
} catch (WrappedException ex) when (ex.ErrorCode == ErrorCodes.Disconnected)
{
    // ...
}
```

Согласитесь, это выглядит интереснее чем один блок `catch` и `switch` внутри с `throw;` в `default` блоке. Это выглядит более разграниченным, более правильным с точки зрения разделения ответственности. Ведь исключение с кодом ошибки по своей сути - ошибка дизайна, а фильтрация - это выправка нарушения архитектуры, переводя в кконцепцию раздельных типов исключений.<|MERGE_RESOLUTION|>--- conflicted
+++ resolved
@@ -1,325 +1,321 @@
-# Исключения
-
-В нашем разговоре о потоке исполнения команд различными подсистемами пришло время поговорить про исключения или, скорее, исключительные ситуации. И прежде чем продолжить стоит совсем немного остановиться именно на самом определении. Что такое исключительная ситуация? Это такая ситуация, которая делает исполнение дальнейшего или текущего кода абсолютно не корректным. Не таким как задумывалось, проектировалось. Переводит состояние приложения в целом или же его отделой части (например, объекта) в состояние нарушенной целостности. Т.е. что-то экстраординарное, исключительное.
-
-Почему это так важно - определить терминологию? Работа с терминологией очень важна, т.к. она держит нас в рамках. Вот, например: будет ли являться исключительной ситуация когда пользователь ввел в поле ввода чисел букву 'a'? Наверное, нет: мы можем легко проигнорировать ввод. Но если мы поделим любое целое число на ноль это будет исключительной ситуацией: на ноль делить нельзя. Дальнейшее выполнение программы бессмысленно, т.к. расчеты гарантированно не корректны. Исключительные ситуации, возникающие в приложении должны прерывать исполнение текущего, уже более не корректного, кода и искать способы исправить ситуацию. Здесь я попрошу вас обратить внимание на слово "прерывать". Оно очень интересно в первую очередь тем что помимо механизма исключений существует еще один механизм: механизм прерываний. И разница между этими двумя механизмами состоит в том что прерывания останавливают приложение на время, выполняют некоторый код и продолжают выполнение кода программы тогда как исключения работают известным всеми способом: полностью обрубают выполнение кода текущего метода, уводя поток исполнения инструкций процессором в выше-стоящие методы, способные возникшую ошибку обработать.
-
-О чем пойдет речь в этом разделе:
-
-  - Структура блоков try-catch/when-finally, when
-  - Виды исключений: что тянется из CLR, а что - из более низкого слоя (Windows SEH)
-  - Исключения с особым поведением: ThreadAbortException, OutOfMemoryException и прочие
-  - Каким образом идет сборка стека вызовов и производительность выброса исключений
-  - Асинхронные исключения
-  - Structured Exception Handling
-  - Vectored Exception Handling
-  - Прерывания
-
-## Состав и развертка блока обработки исключительных ситуаций
-
-Если взглянуть на блок обработки исключительных ситуаций, то мы увидим всем привычную картину:
-
-``` csharp
-try {
-    // 1
-} catch (ArgumentsOutOfRangeException exception)
-{
-    // 2
-} catch (IOException exception)
-{
-    // 3
-} catch
-{
-    // 4
-} finally {
-    // 5
-}
-```
-
-Т.е. существует некий участок кода от которого ожидается некоторое нарушение поведения. Причем не просто некоторое, а вполне конкретные ситуации. Однако, если заглянуть в результирующий код, то мы увидим что по факту эта самая конструкция, которая в C# выглядит как единое целое, в CLI на самом деле разделена на отдельные блоки. Т.е. не существует возможности построить вот такую единую цепочку обработки ошибок, однако есть возможность построить для одного и того же участка отдельные блоки `try-catch` и `try-finally`. И если переводить MSIL обратно в C#, то получим мы следующий код:
-
-``` csharp
-try {
-    try {
-        try {
-            try {
-                // 1
-            } catch (ArgumentsOutOfRangeException exception)
-            {
-                // 2
-            }
-        } catch (IOException exception)
-        {
-            // 3
-        }
-    } catch
-    {
-        // 4
-    }
-} finally {
-    // 5
-}
-
-// 6
-
-```
-
-Отлично. Однако если мы хотим увидеть картину с точки зрения "как оно все устроено", то полученный код выглядит все же несколько искусственно. Ведь эти блоки - конструкции языка и не более того. Как они разворачиваются в конечном коде? На данном этапе я ограничусь псевдокодом, однако без лишних подробностей он прекрасно покажет во что _примерно_ разворачивается конструкция:
-
-```csharp
-GlobalHandlers.Push(BlockType.Finally, FinallyLabel);
-GlobalHandlers.Push(BlockType.Catch, typeof(Exception), ExceptionCatchLabel);
-GlobalHandlers.Push(BlockType.Catch, typeof(IOException), IOExceptionCatchLabel);
-GlobalHandlers.Push(BlockType.Catch, typeof(ArgumentsOutOfRangeException), ArgumentsOutOfRangeExceptionCatchLabel);
-
-// 1
-
-GlobalHandlers.Pop(4);
-FinallyLabel:
-
-// 5
-
-goto AfterTryBlockLabel;
-ExceptionCatchLabel:
-GlobalHandlers.Pop(4);
-
-// 4
-
-goto FinallyLabel;
-IOExceptionCatchLabel:
-GlobalHandlers.Pop(4);
-
-// 3
-
-goto FinallyLabel;
-ArgumentsOutOfRangeExceptionCatchLabel:
-GlobalHandlers.Pop(4);
-
-// 2
-
-goto FinallyLabel;
-AfterTryBlockLabel:
-
-// 6
-
-return;
-```
-
-<<<<<<< HEAD
-Последнее, о чем хотелось бы упомянуть во вводной части - это фильтры исключительных ситуаций. Для платформы .NET это новшеством не является, однако является таковым для разработчиков на языке программирования C#: фильтрация исключительных ситуаций появилась у нас только в шестой версии языка. Особенностью исполнения кода по уверениям многих источников является то, что код фильтрации происходит *до* того как произойдет развертка стека. Эту ситуацию можно наблюдать тогда, когда между местом выброса исключения и местом проверки на фильтрацию нет никаких других вызовов кроме обычных:
-=======
-Также о чем хотелось бы упомянуть во вводной части - это фильтры исключительных ситуаций. Для платформы .NET это новшеством не является, однако является таковым для разработчиков на языке программирования C#: фильтрация исключительных ситуаций появилась у нас только в шестой версии языка. Особенностью исполнения кода по уверениям многих источников является то, что код фильтрации происходит *до* того как произойдет развертка стека. Это можно наблюдать в ситуациях, когда между местом выброса исключения и местом проверки на фильтрацию нет никаких других вызовов кроме обычных:
->>>>>>> 7ffdecce
-
-```csharp
-static void Main()
-{
-    try
-    {
-        Foo();
-    }
-    catch (Exception ex) when (Check(ex))
-    {
-        ;
-    }
-}
-
-static void Foo()
-{
-    Boo();
-}
-
-static void Boo()
-{
-    throw new Exception("1");
-}
-
-static bool Check(Exception ex)
-{
-    return ex.Message == "1";
-}
-```
-
-![](./imgs/ExceptionalFlow/StackWOutUnrolling.png)
-
-Как видно на изображении трассировка стека содержит не только первый вызов `Main` как место отлова исключительной ситуации, но и весь стек до точки выброса исключения плюс повторный вход в `Main` через некоторый неуправляемый код. Можно предположить что этот код и есть код выброса исключений, который просто находится в стадии фильтрации и выбора конечного обработчика если бы не одно _но_. Если посмотреть на результаты работы следующего кода (я добавил проброс вызова через границу между доменами приложения):
-
-```csharp
-    class Program
-    {
-        static void Main()
-        {
-            try
-            {
-                ProxyRunner.Go();
-            }
-            catch (Exception ex) when (Check(ex))
-            {
-                ;
-            }
-        }
-
-        static bool Check(Exception ex)
-        {
-            var domain = AppDomain.CurrentDomain.FriendlyName; // -> TestApp.exe
-            return ex.Message == "1";
-        }
-
-        public class ProxyRunner : MarshalByRefObject
-        {
-            private void MethodInsideAppDomain()
-            {
-                throw new Exception("1");
-            }
-
-            public static void Go()
-            {
-                var dom = AppDomain.CreateDomain("PseudoIsolated", null, new AppDomainSetup
-                {
-                    ApplicationBase = AppDomain.CurrentDomain.BaseDirectory
-                });
-                var proxy = (ProxyRunner) dom.CreateInstanceAndUnwrap(typeof(ProxyRunner).Assembly.FullName, typeof(ProxyRunner).FullName);
-                proxy.MethodInsideAppDomain();
-            }
-        }
-    }
-
-```
-
-То станет ясно что размотка стека в данном случае происходит еще до того как мы попадаем в фильтр. Взглянем на скриншоты. Первый взят до того как генерируется исключение:
-
-![StackUnroll](./imgs/ExceptionalFlow/StackUnroll.png)
-
-А второй - после:
-
-![StackUnroll2](./imgs/ExceptionalFlow/StackUnroll2.png)
-
-Изучим трассировку вызовов до и после попадания в фильтр исключений. Что же здесь происходит? Здесь мы видим что разработчики платформы сделали некоторую с первого взгляда защиту дочернего домена. Трассировка обрезана по крайний метод в цепочке вызовов, после которого идет переход в другой домен. На самом деле как по мне так это выглядит несколько странно. Чтобы понять, почему так происходит, вспомним основное правило для типов, организующих взаимодействие между доменами. Типы должны наследовать `MarshalByRefObject` плюс - быть сериализуемыми. Однако как бы ни был строг C#, типы исключений могут быть какими угодно. Это могут быть вовсе не Exception-based типы. А что это значит? Это значит что могут быть ситуации, когда исключительная ситуация внутри дочернего домена может привести у уводу в родительский домен объекта, который передан по ссылке, и у которого есть какие-либо опасные методы с точки зрения безопасности. Чтобы такого избежать, исключение сериализуется, проходит через границу доменов приложений и возникает вновь - с новым стеком. Давайте проверим эту стройную теорию:
-
-```csharp
-[StructLayout(LayoutKind.Explicit)]
-class Cast
-{
-    [FieldOffset(0)]
-    public Exception Exception;
-
-    [FieldOffset(0)]
-    public object obj;
-}
-
-static void Main()
-{
-    try
-    {
-        ProxyRunner.Go();
-        Console.ReadKey();
-    }
-    catch (RuntimeWrappedException ex) when (ex.WrappedException is Program)
-    {
-        ;
-    }
-}
-
-static bool Check(Exception ex)
-{
-    var domain = AppDomain.CurrentDomain.FriendlyName; // -> TestApp.exe
-    return ex.Message == "1";
-}
-
-public class ProxyRunner : MarshalByRefObject
-{
-    private void MethodInsideAppDomain()
-    {
-        var x = new Cast {obj = new Program()};
-        throw x.Exception;
-    }
-
-    public static void Go()
-    {
-        var dom = AppDomain.CreateDomain("PseudoIsolated", null, new AppDomainSetup
-        {
-            ApplicationBase = AppDomain.CurrentDomain.BaseDirectory
-        });
-        var proxy = (ProxyRunner)dom.CreateInstanceAndUnwrap(typeof(ProxyRunner).Assembly.FullName, typeof(ProxyRunner).FullName);
-        proxy.MethodInsideAppDomain();
-    }
-}
-```
-
-В данном примере для того чтобы выбросить исключение любого типа из C# кода был проделан трюк с пиведением типа к несопоставимому. Мы создаем экземпляр типа `Program` - гарантированно не сериализуемого и бросаем исключение с его экземпляром в виде полезной нагрузки. Хорошие новости заключаются в том что вы получите `RuntimeWrappedException`, который внутри себя сохранит экземпляр нашего объекта типа `Program` и в C# перехватить такое исключение мы сможем. Однако есть и плохая новость, которая подтверждает наше предположение: вызов `proxy.MethodInsideAppDomain();` приведет к исключению `SerializationException`:
-
-![](./imgs/ExceptionalFlow/SerializationError.png)
-
-Т.е. проброс между доменами такого исключения не возможен, т.к. его нет возможности сериализовать. А это в свою очередь значит что оборачивание вызовов методов, находящихся в других доменах фильтрами исключений все равно приведет к развертке стека несмотря на то что при `FullTrust` настройках дочернего домена сериализация по сути не нужна.
-
-### AppDomain.UnhandledException
-
-### AppDomain.FirstChanceException
-
-Для того чтобы иметь событие этого типа код-прослойка в кросс-доменном вызове метода должен эти исключения перехватить.
-
-```csharp
-static void Main()
-{
-    ProxyRunner.Go();
-}
-
-public class ProxyRunner : MarshalByRefObject
-{
-    private void MethodInsideAppDomain()
-    {
-        ThreadPool.QueueUserWorkItem(x =>
-        {
-            Foo();
-        });
-    }
-
-    private void Foo()
-    {
-        throw new Exception("1");
-    }
-
-    public static void Go()
-    {
-        var dom = AppDomain.CreateDomain("PseudoIsolated", null, new AppDomainSetup
-        {
-            ApplicationBase = AppDomain.CurrentDomain.BaseDirectory
-        });
-        dom.FirstChanceException += (sender, args) =>
-        {
-            if(!(args.Exception is ArgumentOutOfRangeException))
-                throw new ArgumentOutOfRangeException();
-        };
-        var proxy = (ProxyRunner)dom.CreateInstanceAndUnwrap(typeof(ProxyRunner).Assembly.FullName, typeof(ProxyRunner).FullName);
-        proxy.MethodInsideAppDomain();
-    }
-}
-```
-
-В данном примере мы пробуем перехватить `FirstChanceException`. Это событие указывает нам о том что в домене возникло некоторое исключение. И событие это происходит *до* того как исключение начнет обрабатываться. Прошу заметить что к сожалению мы из этого события не можем никаким образом управлять перехватом исключения. Мы можем только понять и простить, залоггировав ошибку в журнал. Однако, мы можем убедиться в том что скорее всего причина обрезки стека кроется именно тут. Обработчик `FirstChanceException` может пойти тремя путями: отработать хорошо, отработать с исключением, которое не перехватывается, но его выброс приведет к повторному вызову события `FirstChanceException`. Тогда второй вариант - это когда мы вновь бросаем это же исключение и в конечном счете приложение упадет со `StackOverflowException` по причине зацикленности процесса. А третий - это если мы во второй раз это исключение не бросать не будем. Тогда возникает самое страшное: выброс `FatalExecutionEngineError`. Необработанное исключение в `FirstChanceException`. Эту радость не перехватить никак, а потому приложение вылетит раньше чем вы сможете что-то подумать. Вообще данное исключение говорит о том что сам CLR получил некоторую исключительную ситуацию, справиться он с ней не в состоянии и потому пишите письма. Данный случай задокументирован в примере, приведенном выше.
-
-Так вот получается что для того чтобы выбросить `FirstChanceException`, мы внутри метода Throw должны для начала дернуть событие `FirstChanceException`, а уже потом заниматься цепочкой обработчиков исключений. Т.е. код, генерирующий `FirstChanceException` не находится в блоке обработки исключений, он находится вне его а потому на размотку влиять не может.
-
-### [In Progress]
-
-Также стоит остановиться на том, для чего же были введены фильтры исключений. Давайте взглянем на пример и он как по мне будет лучше тысячи слов:
-
-```csharp
-try {
-    UnmanagedApiWrapper.SomeMethod();
-} catch (WrappedException ex) when (ex.ErrorCode == ErrorCodes.DeviceNotFound)
-{
-    // ...
-} catch (WrappedException ex) when (ex.ErrorCode == ErrorCodes.ConnectionLost)
-{
-    // ...
-} catch (WrappedException ex) when (ex.ErrorCode == ErrorCodes.TimeOut)
-{
-    // ...
-} catch (WrappedException ex) when (ex.ErrorCode == ErrorCodes.Disconnected)
-{
-    // ...
-}
-```
-
+# Исключения
+
+В нашем разговоре о потоке исполнения команд различными подсистемами пришло время поговорить про исключения или, скорее, исключительные ситуации. И прежде чем продолжить стоит совсем немного остановиться именно на самом определении. Что такое исключительная ситуация? Это такая ситуация, которая делает исполнение дальнейшего или текущего кода абсолютно не корректным. Не таким как задумывалось, проектировалось. Переводит состояние приложения в целом или же его отделой части (например, объекта) в состояние нарушенной целостности. Т.е. что-то экстраординарное, исключительное.
+
+Почему это так важно - определить терминологию? Работа с терминологией очень важна, т.к. она держит нас в рамках. Вот, например: будет ли являться исключительной ситуация когда пользователь ввел в поле ввода чисел букву 'a'? Наверное, нет: мы можем легко проигнорировать ввод. Но если мы поделим любое целое число на ноль это будет исключительной ситуацией: на ноль делить нельзя. Дальнейшее выполнение программы бессмысленно, т.к. расчеты гарантированно не корректны. Исключительные ситуации, возникающие в приложении должны прерывать исполнение текущего, уже более не корректного, кода и искать способы исправить ситуацию. Здесь я попрошу вас обратить внимание на слово "прерывать". Оно очень интересно в первую очередь тем что помимо механизма исключений существует еще один механизм: механизм прерываний. И разница между этими двумя механизмами состоит в том что прерывания останавливают приложение на время, выполняют некоторый код и продолжают выполнение кода программы тогда как исключения работают известным всеми способом: полностью обрубают выполнение кода текущего метода, уводя поток исполнения инструкций процессором в выше-стоящие методы, способные возникшую ошибку обработать.
+
+О чем пойдет речь в этом разделе:
+
+  - Структура блоков try-catch/when-finally, when
+  - Виды исключений: что тянется из CLR, а что - из более низкого слоя (Windows SEH)
+  - Исключения с особым поведением: ThreadAbortException, OutOfMemoryException и прочие
+  - Каким образом идет сборка стека вызовов и производительность выброса исключений
+  - Асинхронные исключения
+  - Structured Exception Handling
+  - Vectored Exception Handling
+  - Прерывания
+
+## Состав и развертка блока обработки исключительных ситуаций
+
+Если взглянуть на блок обработки исключительных ситуаций, то мы увидим всем привычную картину:
+
+``` csharp
+try {
+    // 1
+} catch (ArgumentsOutOfRangeException exception)
+{
+    // 2
+} catch (IOException exception)
+{
+    // 3
+} catch
+{
+    // 4
+} finally {
+    // 5
+}
+```
+
+Т.е. существует некий участок кода от которого ожидается некоторое нарушение поведения. Причем не просто некоторое, а вполне конкретные ситуации. Однако, если заглянуть в результирующий код, то мы увидим что по факту эта самая конструкция, которая в C# выглядит как единое целое, в CLI на самом деле разделена на отдельные блоки. Т.е. не существует возможности построить вот такую единую цепочку обработки ошибок, однако есть возможность построить для одного и того же участка отдельные блоки `try-catch` и `try-finally`. И если переводить MSIL обратно в C#, то получим мы следующий код:
+
+``` csharp
+try {
+    try {
+        try {
+            try {
+                // 1
+            } catch (ArgumentsOutOfRangeException exception)
+            {
+                // 2
+            }
+        } catch (IOException exception)
+        {
+            // 3
+        }
+    } catch
+    {
+        // 4
+    }
+} finally {
+    // 5
+}
+
+// 6
+
+```
+
+Отлично. Однако если мы хотим увидеть картину с точки зрения "как оно все устроено", то полученный код выглядит все же несколько искусственно. Ведь эти блоки - конструкции языка и не более того. Как они разворачиваются в конечном коде? На данном этапе я ограничусь псевдокодом, однако без лишних подробностей он прекрасно покажет во что _примерно_ разворачивается конструкция:
+
+```csharp
+GlobalHandlers.Push(BlockType.Finally, FinallyLabel);
+GlobalHandlers.Push(BlockType.Catch, typeof(Exception), ExceptionCatchLabel);
+GlobalHandlers.Push(BlockType.Catch, typeof(IOException), IOExceptionCatchLabel);
+GlobalHandlers.Push(BlockType.Catch, typeof(ArgumentsOutOfRangeException), ArgumentsOutOfRangeExceptionCatchLabel);
+
+// 1
+
+GlobalHandlers.Pop(4);
+FinallyLabel:
+
+// 5
+
+goto AfterTryBlockLabel;
+ExceptionCatchLabel:
+GlobalHandlers.Pop(4);
+
+// 4
+
+goto FinallyLabel;
+IOExceptionCatchLabel:
+GlobalHandlers.Pop(4);
+
+// 3
+
+goto FinallyLabel;
+ArgumentsOutOfRangeExceptionCatchLabel:
+GlobalHandlers.Pop(4);
+
+// 2
+
+goto FinallyLabel;
+AfterTryBlockLabel:
+
+// 6
+
+return;
+```
+
+Также о чем хотелось бы упомянуть во вводной части - это фильтры исключительных ситуаций. Для платформы .NET это новшеством не является, однако является таковым для разработчиков на языке программирования C#: фильтрация исключительных ситуаций появилась у нас только в шестой версии языка. Особенностью исполнения кода по уверениям многих источников является то, что код фильтрации происходит *до* того как произойдет развертка стека. Это можно наблюдать в ситуациях, когда между местом выброса исключения и местом проверки на фильтрацию нет никаких других вызовов кроме обычных:
+
+```csharp
+static void Main()
+{
+    try
+    {
+        Foo();
+    }
+    catch (Exception ex) when (Check(ex))
+    {
+        ;
+    }
+}
+
+static void Foo()
+{
+    Boo();
+}
+
+static void Boo()
+{
+    throw new Exception("1");
+}
+
+static bool Check(Exception ex)
+{
+    return ex.Message == "1";
+}
+```
+
+![](./imgs/ExceptionalFlow/StackWOutUnrolling.png)
+
+Как видно на изображении трассировка стека содержит не только первый вызов `Main` как место отлова исключительной ситуации, но и весь стек до точки выброса исключения плюс повторный вход в `Main` через некоторый неуправляемый код. Можно предположить что этот код и есть код выброса исключений, который просто находится в стадии фильтрации и выбора конечного обработчика если бы не одно _но_. Если посмотреть на результаты работы следующего кода (я добавил проброс вызова через границу между доменами приложения):
+
+```csharp
+    class Program
+    {
+        static void Main()
+        {
+            try
+            {
+                ProxyRunner.Go();
+            }
+            catch (Exception ex) when (Check(ex))
+            {
+                ;
+            }
+        }
+
+        static bool Check(Exception ex)
+        {
+            var domain = AppDomain.CurrentDomain.FriendlyName; // -> TestApp.exe
+            return ex.Message == "1";
+        }
+
+        public class ProxyRunner : MarshalByRefObject
+        {
+            private void MethodInsideAppDomain()
+            {
+                throw new Exception("1");
+            }
+
+            public static void Go()
+            {
+                var dom = AppDomain.CreateDomain("PseudoIsolated", null, new AppDomainSetup
+                {
+                    ApplicationBase = AppDomain.CurrentDomain.BaseDirectory
+                });
+                var proxy = (ProxyRunner) dom.CreateInstanceAndUnwrap(typeof(ProxyRunner).Assembly.FullName, typeof(ProxyRunner).FullName);
+                proxy.MethodInsideAppDomain();
+            }
+        }
+    }
+
+```
+
+То станет ясно что размотка стека в данном случае происходит еще до того как мы попадаем в фильтр. Взглянем на скриншоты. Первый взят до того как генерируется исключение:
+
+![StackUnroll](./imgs/ExceptionalFlow/StackUnroll.png)
+
+А второй - после:
+
+![StackUnroll2](./imgs/ExceptionalFlow/StackUnroll2.png)
+
+Изучим трассировку вызовов до и после попадания в фильтр исключений. Что же здесь происходит? Здесь мы видим что разработчики платформы сделали некоторую с первого взгляда защиту дочернего домена. Трассировка обрезана по крайний метод в цепочке вызовов, после которого идет переход в другой домен. На самом деле как по мне так это выглядит несколько странно. Чтобы понять, почему так происходит, вспомним основное правило для типов, организующих взаимодействие между доменами. Типы должны наследовать `MarshalByRefObject` плюс - быть сериализуемыми. Однако как бы ни был строг C#, типы исключений могут быть какими угодно. Это могут быть вовсе не Exception-based типы. А что это значит? Это значит что могут быть ситуации, когда исключительная ситуация внутри дочернего домена может привести у уводу в родительский домен объекта, который передан по ссылке, и у которого есть какие-либо опасные методы с точки зрения безопасности. Чтобы такого избежать, исключение сериализуется, проходит через границу доменов приложений и возникает вновь - с новым стеком. Давайте проверим эту стройную теорию:
+
+```csharp
+[StructLayout(LayoutKind.Explicit)]
+class Cast
+{
+    [FieldOffset(0)]
+    public Exception Exception;
+
+    [FieldOffset(0)]
+    public object obj;
+}
+
+static void Main()
+{
+    try
+    {
+        ProxyRunner.Go();
+        Console.ReadKey();
+    }
+    catch (RuntimeWrappedException ex) when (ex.WrappedException is Program)
+    {
+        ;
+    }
+}
+
+static bool Check(Exception ex)
+{
+    var domain = AppDomain.CurrentDomain.FriendlyName; // -> TestApp.exe
+    return ex.Message == "1";
+}
+
+public class ProxyRunner : MarshalByRefObject
+{
+    private void MethodInsideAppDomain()
+    {
+        var x = new Cast {obj = new Program()};
+        throw x.Exception;
+    }
+
+    public static void Go()
+    {
+        var dom = AppDomain.CreateDomain("PseudoIsolated", null, new AppDomainSetup
+        {
+            ApplicationBase = AppDomain.CurrentDomain.BaseDirectory
+        });
+        var proxy = (ProxyRunner)dom.CreateInstanceAndUnwrap(typeof(ProxyRunner).Assembly.FullName, typeof(ProxyRunner).FullName);
+        proxy.MethodInsideAppDomain();
+    }
+}
+```
+
+В данном примере для того чтобы выбросить исключение любого типа из C# кода был проделан трюк с пиведением типа к несопоставимому. Мы создаем экземпляр типа `Program` - гарантированно не сериализуемого и бросаем исключение с его экземпляром в виде полезной нагрузки. Хорошие новости заключаются в том что вы получите `RuntimeWrappedException`, который внутри себя сохранит экземпляр нашего объекта типа `Program` и в C# перехватить такое исключение мы сможем. Однако есть и плохая новость, которая подтверждает наше предположение: вызов `proxy.MethodInsideAppDomain();` приведет к исключению `SerializationException`:
+
+![](./imgs/ExceptionalFlow/SerializationError.png)
+
+Т.е. проброс между доменами такого исключения не возможен, т.к. его нет возможности сериализовать. А это в свою очередь значит что оборачивание вызовов методов, находящихся в других доменах фильтрами исключений все равно приведет к развертке стека несмотря на то что при `FullTrust` настройках дочернего домена сериализация по сути не нужна.
+
+### AppDomain.UnhandledException
+
+### AppDomain.FirstChanceException
+
+Для того чтобы иметь событие этого типа код-прослойка в кросс-доменном вызове метода должен эти исключения перехватить.
+
+```csharp
+static void Main()
+{
+    ProxyRunner.Go();
+}
+
+public class ProxyRunner : MarshalByRefObject
+{
+    private void MethodInsideAppDomain()
+    {
+        ThreadPool.QueueUserWorkItem(x =>
+        {
+            Foo();
+        });
+    }
+
+    private void Foo()
+    {
+        throw new Exception("1");
+    }
+
+    public static void Go()
+    {
+        var dom = AppDomain.CreateDomain("PseudoIsolated", null, new AppDomainSetup
+        {
+            ApplicationBase = AppDomain.CurrentDomain.BaseDirectory
+        });
+        dom.FirstChanceException += (sender, args) =>
+        {
+            if(!(args.Exception is ArgumentOutOfRangeException))
+                throw new ArgumentOutOfRangeException();
+        };
+        var proxy = (ProxyRunner)dom.CreateInstanceAndUnwrap(typeof(ProxyRunner).Assembly.FullName, typeof(ProxyRunner).FullName);
+        proxy.MethodInsideAppDomain();
+    }
+}
+```
+
+В данном примере мы пробуем перехватить `FirstChanceException`. Это событие указывает нам о том что в домене возникло некоторое исключение. И событие это происходит *до* того как исключение начнет обрабатываться. Прошу заметить что к сожалению мы из этого события не можем никаким образом управлять перехватом исключения. Мы можем только понять и простить, залоггировав ошибку в журнал. Однако, мы можем убедиться в том что скорее всего причина обрезки стека кроется именно тут. Обработчик `FirstChanceException` может пойти тремя путями: отработать хорошо, отработать с исключением, которое не перехватывается, но его выброс приведет к повторному вызову события `FirstChanceException`. Тогда второй вариант - это когда мы вновь бросаем это же исключение и в конечном счете приложение упадет со `StackOverflowException` по причине зацикленности процесса. А третий - это если мы во второй раз это исключение не бросать не будем. Тогда возникает самое страшное: выброс `FatalExecutionEngineError`. Необработанное исключение в `FirstChanceException`. Эту радость не перехватить никак, а потому приложение вылетит раньше чем вы сможете что-то подумать. Вообще данное исключение говорит о том что сам CLR получил некоторую исключительную ситуацию, справиться он с ней не в состоянии и потому пишите письма. Данный случай задокументирован в примере, приведенном выше.
+
+Так вот получается что для того чтобы выбросить `FirstChanceException`, мы внутри метода Throw должны для начала дернуть событие `FirstChanceException`, а уже потом заниматься цепочкой обработчиков исключений. Т.е. код, генерирующий `FirstChanceException` не находится в блоке обработки исключений, он находится вне его а потому на размотку влиять не может.
+
+### [In Progress]
+
+Также стоит остановиться на том, для чего же были введены фильтры исключений. Давайте взглянем на пример и он как по мне будет лучше тысячи слов:
+
+```csharp
+try {
+    UnmanagedApiWrapper.SomeMethod();
+} catch (WrappedException ex) when (ex.ErrorCode == ErrorCodes.DeviceNotFound)
+{
+    // ...
+} catch (WrappedException ex) when (ex.ErrorCode == ErrorCodes.ConnectionLost)
+{
+    // ...
+} catch (WrappedException ex) when (ex.ErrorCode == ErrorCodes.TimeOut)
+{
+    // ...
+} catch (WrappedException ex) when (ex.ErrorCode == ErrorCodes.Disconnected)
+{
+    // ...
+}
+```
+
 Согласитесь, это выглядит интереснее чем один блок `catch` и `switch` внутри с `throw;` в `default` блоке. Это выглядит более разграниченным, более правильным с точки зрения разделения ответственности. Ведь исключение с кодом ошибки по своей сути - ошибка дизайна, а фильтрация - это выправка нарушения архитектуры, переводя в кконцепцию раздельных типов исключений.