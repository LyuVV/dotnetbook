﻿using System;
using System.Collections.Generic;
using System.Linq;
using BenchmarkDotNet.Attributes;
using BenchmarkDotNet.Configs;
using BenchmarkDotNet.Jobs;
using BenchmarkDotNet.Running;
using BenchmarkDotNet.Toolchains.CsProj;

namespace SpanPerformanceTests
{
	[Config(typeof(MultipleRuntimesConfig))]
	public class SpanIndexer
	{
		private const int Count = 100;
		private char[] arrayField;
		private ArraySegment<char> segment;
		private string str;

		[GlobalSetup]
		public void Setup()
		{
			str = new string(Enumerable.Repeat('a', Count).ToArray());
			arrayField = str.ToArray();
			segment = new ArraySegment<char>(arrayField);
		}

		[Benchmark(Baseline = true, OperationsPerInvoke = Count)]
		public int ArrayIndexer_Get()
		{
			var tmp = 0;
			for (int index = 0, len = arrayField.Length; index < len; index++)
			{
				tmp = arrayField[index];
			}
			return tmp;
		}

		[Benchmark(OperationsPerInvoke = Count)]
		public void ArrayIndexer_Set()
		{
			for (int index = 0, len = arrayField.Length; index < len; index++)
			{
				arrayField[index] = '0';
			}
		}

		[Benchmark(OperationsPerInvoke = Count)]
		public int ArraySegmentIndexer_Get()
		{
			var tmp = 0;
			var accessor = (IList<char>)segment;
			for (int index = 0, len = accessor.Count; index < len; index++)
			{
				tmp = accessor[index];
			}
			return tmp;
		}

		[Benchmark(OperationsPerInvoke = Count)]
		public void ArraySegmentIndexer_Set()
		{
			var accessor = (IList<char>)segment;
			for (int index = 0, len = accessor.Count; index < len; index++)
			{
				accessor[index] = '0';
			}
		}
		
		[Benchmark(OperationsPerInvoke = Count)]
		public int StringIndexer_Get()
		{
			var tmp = 0;
			for (int index = 0, len = str.Length; index < len; index++)
			{
				tmp = str[index];
			}

			return tmp;
		}
		
		[Benchmark(OperationsPerInvoke = Count)]
		public int SpanArrayIndexer_Get()
		{
			var span = arrayField.AsSpan();
			var tmp = 0;
			for (int index = 0, len = span.Length; index < len; index++)
			{
				tmp = span[index];
			}
			return tmp;
		}
	
		[Benchmark(OperationsPerInvoke = Count)]
		public int SpanArraySegmentIndexer_Get()
		{
			var span = segment.AsSpan();
			var tmp = 0;
			for (int index = 0, len = span.Length; index < len; index++)
			{
				tmp = span[index];
			}
			return tmp;
		}
	
		[Benchmark(OperationsPerInvoke = Count)]
		public int SpanStringIndexer_Get()
		{
			var span = str.AsSpan();
			var tmp = 0;
			for (int index = 0, len = span.Length; index < len; index++)
			{
				tmp = span[index];
			}
			return tmp;
		}

		[Benchmark(OperationsPerInvoke = Count)]
		public void SpanArrayIndexer_Set()
		{
			var span = arrayField.AsSpan();
			for (int index = 0, len = span.Length; index < len; index++)
			{
				span[index] = '0';
			}
		}
	
		[Benchmark(OperationsPerInvoke = Count)]
		public void SpanArraySegmentIndexer_Set()
		{
			var span = segment.AsSpan();
			for (int index = 0, len = span.Length; index < len; index++)
			{
				span[index] = '0';
			}
		}
	}

	public class MultipleRuntimesConfig : ManualConfig
	{
		public MultipleRuntimesConfig()
		{
			Add(Job.Default
				.With(CsProjClassicNetToolchain.Net47) // Span не поддерживается CLR
				.WithId(".NET 4.7"));
			Add(Job.Default
				.With(CsProjClassicNetToolchain.Net472) // Span не поддерживается CLR
				.WithId(".NET 4.7.2"));

			Add(Job.Default
<<<<<<< HEAD
				.With(CsProjCoreToolchain.NetCoreApp21) // Span поддерживается CLR
				.WithId(".NET Core 2.1"));
=======
				.With(CsProjCoreToolchain.NetCoreApp20) // Span поддерживается CLR
				.WithId(".NET Core 2.0"));

			Add(Job.Default
				.With(CsProjCoreToolchain.NetCoreApp21) // Span поддерживается CLR
				.WithId(".NET Core 2.1"));

>>>>>>> c13a6acc
			Add(Job.Default
				.With(CsProjCoreToolchain.NetCoreApp22) // Span поддерживается CLR
				.WithId(".NET Core 2.2"));
		}
	}

    class Program
    {
        static void Main(string[] args)
        {
		    BenchmarkRunner.Run<SpanIndexer>();
	    }
    }
}<|MERGE_RESOLUTION|>--- conflicted
+++ resolved
@@ -9,168 +9,163 @@
 
 namespace SpanPerformanceTests
 {
-	[Config(typeof(MultipleRuntimesConfig))]
-	public class SpanIndexer
-	{
-		private const int Count = 100;
-		private char[] arrayField;
-		private ArraySegment<char> segment;
-		private string str;
+    [Config(typeof(MultipleRuntimesConfig))]
+    public class SpanIndexer
+    {
+        private const int Count = 100;
+        private char[] arrayField;
+        private ArraySegment<char> segment;
+        private string str;
 
-		[GlobalSetup]
-		public void Setup()
-		{
-			str = new string(Enumerable.Repeat('a', Count).ToArray());
-			arrayField = str.ToArray();
-			segment = new ArraySegment<char>(arrayField);
-		}
+        [GlobalSetup]
+        public void Setup()
+        {
+            str = new string(Enumerable.Repeat('a', Count).ToArray());
+            arrayField = str.ToArray();
+            segment = new ArraySegment<char>(arrayField);
+        }
 
-		[Benchmark(Baseline = true, OperationsPerInvoke = Count)]
-		public int ArrayIndexer_Get()
-		{
-			var tmp = 0;
-			for (int index = 0, len = arrayField.Length; index < len; index++)
-			{
-				tmp = arrayField[index];
-			}
-			return tmp;
-		}
+        [Benchmark(Baseline = true, OperationsPerInvoke = Count)]
+        public int ArrayIndexer_Get()
+        {
+            var tmp = 0;
+            for (int index = 0, len = arrayField.Length; index < len; index++)
+            {
+                tmp = arrayField[index];
+            }
+            return tmp;
+        }
 
-		[Benchmark(OperationsPerInvoke = Count)]
-		public void ArrayIndexer_Set()
-		{
-			for (int index = 0, len = arrayField.Length; index < len; index++)
-			{
-				arrayField[index] = '0';
-			}
-		}
+        [Benchmark(OperationsPerInvoke = Count)]
+        public void ArrayIndexer_Set()
+        {
+            for (int index = 0, len = arrayField.Length; index < len; index++)
+            {
+                arrayField[index] = '0';
+            }
+        }
 
-		[Benchmark(OperationsPerInvoke = Count)]
-		public int ArraySegmentIndexer_Get()
-		{
-			var tmp = 0;
-			var accessor = (IList<char>)segment;
-			for (int index = 0, len = accessor.Count; index < len; index++)
-			{
-				tmp = accessor[index];
-			}
-			return tmp;
-		}
+        [Benchmark(OperationsPerInvoke = Count)]
+        public int ArraySegmentIndexer_Get()
+        {
+            var tmp = 0;
+            var accessor = (IList<char>)segment;
+            for (int index = 0, len = accessor.Count; index < len; index++)
+            {
+                tmp = accessor[index];
+            }
+            return tmp;
+        }
 
-		[Benchmark(OperationsPerInvoke = Count)]
-		public void ArraySegmentIndexer_Set()
-		{
-			var accessor = (IList<char>)segment;
-			for (int index = 0, len = accessor.Count; index < len; index++)
-			{
-				accessor[index] = '0';
-			}
-		}
-		
-		[Benchmark(OperationsPerInvoke = Count)]
-		public int StringIndexer_Get()
-		{
-			var tmp = 0;
-			for (int index = 0, len = str.Length; index < len; index++)
-			{
-				tmp = str[index];
-			}
+        [Benchmark(OperationsPerInvoke = Count)]
+        public void ArraySegmentIndexer_Set()
+        {
+            var accessor = (IList<char>)segment;
+            for (int index = 0, len = accessor.Count; index < len; index++)
+            {
+                accessor[index] = '0';
+            }
+        }
+        
+        [Benchmark(OperationsPerInvoke = Count)]
+        public int StringIndexer_Get()
+        {
+            var tmp = 0;
+            for (int index = 0, len = str.Length; index < len; index++)
+            {
+                tmp = str[index];
+            }
 
-			return tmp;
-		}
-		
-		[Benchmark(OperationsPerInvoke = Count)]
-		public int SpanArrayIndexer_Get()
-		{
-			var span = arrayField.AsSpan();
-			var tmp = 0;
-			for (int index = 0, len = span.Length; index < len; index++)
-			{
-				tmp = span[index];
-			}
-			return tmp;
-		}
-	
-		[Benchmark(OperationsPerInvoke = Count)]
-		public int SpanArraySegmentIndexer_Get()
-		{
-			var span = segment.AsSpan();
-			var tmp = 0;
-			for (int index = 0, len = span.Length; index < len; index++)
-			{
-				tmp = span[index];
-			}
-			return tmp;
-		}
-	
-		[Benchmark(OperationsPerInvoke = Count)]
-		public int SpanStringIndexer_Get()
-		{
-			var span = str.AsSpan();
-			var tmp = 0;
-			for (int index = 0, len = span.Length; index < len; index++)
-			{
-				tmp = span[index];
-			}
-			return tmp;
-		}
+            return tmp;
+        }
+        
+        [Benchmark(OperationsPerInvoke = Count)]
+        public int SpanArrayIndexer_Get()
+        {
+            var span = arrayField.AsSpan();
+            var tmp = 0;
+            for (int index = 0, len = span.Length; index < len; index++)
+            {
+                tmp = span[index];
+            }
+            return tmp;
+        }
+    
+        [Benchmark(OperationsPerInvoke = Count)]
+        public int SpanArraySegmentIndexer_Get()
+        {
+            var span = segment.AsSpan();
+            var tmp = 0;
+            for (int index = 0, len = span.Length; index < len; index++)
+            {
+                tmp = span[index];
+            }
+            return tmp;
+        }
+    
+        [Benchmark(OperationsPerInvoke = Count)]
+        public int SpanStringIndexer_Get()
+        {
+            var span = str.AsSpan();
+            var tmp = 0;
+            for (int index = 0, len = span.Length; index < len; index++)
+            {
+                tmp = span[index];
+            }
+            return tmp;
+        }
 
-		[Benchmark(OperationsPerInvoke = Count)]
-		public void SpanArrayIndexer_Set()
-		{
-			var span = arrayField.AsSpan();
-			for (int index = 0, len = span.Length; index < len; index++)
-			{
-				span[index] = '0';
-			}
-		}
-	
-		[Benchmark(OperationsPerInvoke = Count)]
-		public void SpanArraySegmentIndexer_Set()
-		{
-			var span = segment.AsSpan();
-			for (int index = 0, len = span.Length; index < len; index++)
-			{
-				span[index] = '0';
-			}
-		}
-	}
+        [Benchmark(OperationsPerInvoke = Count)]
+        public void SpanArrayIndexer_Set()
+        {
+            var span = arrayField.AsSpan();
+            for (int index = 0, len = span.Length; index < len; index++)
+            {
+                span[index] = '0';
+            }
+        }
+    
+        [Benchmark(OperationsPerInvoke = Count)]
+        public void SpanArraySegmentIndexer_Set()
+        {
+            var span = segment.AsSpan();
+            for (int index = 0, len = span.Length; index < len; index++)
+            {
+                span[index] = '0';
+            }
+        }
+    }
 
-	public class MultipleRuntimesConfig : ManualConfig
-	{
-		public MultipleRuntimesConfig()
-		{
-			Add(Job.Default
-				.With(CsProjClassicNetToolchain.Net47) // Span не поддерживается CLR
-				.WithId(".NET 4.7"));
-			Add(Job.Default
-				.With(CsProjClassicNetToolchain.Net472) // Span не поддерживается CLR
-				.WithId(".NET 4.7.2"));
+    public class MultipleRuntimesConfig : ManualConfig
+    {
+        public MultipleRuntimesConfig()
+        {
+            Add(Job.Default
+                .With(CsProjClassicNetToolchain.Net47) // Span не поддерживается CLR
+                .WithId(".NET 4.7"));
+            Add(Job.Default
+                .With(CsProjClassicNetToolchain.Net472) // Span не поддерживается CLR
+                .WithId(".NET 4.7.2"));
 
-			Add(Job.Default
-<<<<<<< HEAD
-				.With(CsProjCoreToolchain.NetCoreApp21) // Span поддерживается CLR
-				.WithId(".NET Core 2.1"));
-=======
-				.With(CsProjCoreToolchain.NetCoreApp20) // Span поддерживается CLR
-				.WithId(".NET Core 2.0"));
+            Add(Job.Default
+                .With(CsProjCoreToolchain.NetCoreApp20) // Span поддерживается CLR
+                .WithId(".NET Core 2.0"));
 
-			Add(Job.Default
-				.With(CsProjCoreToolchain.NetCoreApp21) // Span поддерживается CLR
-				.WithId(".NET Core 2.1"));
+            Add(Job.Default
+                .With(CsProjCoreToolchain.NetCoreApp21) // Span поддерживается CLR
+                .WithId(".NET Core 2.1"));
 
->>>>>>> c13a6acc
-			Add(Job.Default
-				.With(CsProjCoreToolchain.NetCoreApp22) // Span поддерживается CLR
-				.WithId(".NET Core 2.2"));
-		}
-	}
+            Add(Job.Default
+                .With(CsProjCoreToolchain.NetCoreApp22) // Span поддерживается CLR
+                .WithId(".NET Core 2.2"));
+        }
+    }
 
     class Program
     {
         static void Main(string[] args)
         {
-		    BenchmarkRunner.Run<SpanIndexer>();
-	    }
+            BenchmarkRunner.Run<SpanIndexer>();
+        }
     }
 }